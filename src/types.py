import json
from datetime import datetime, timedelta
from os import error
from shutil import Error

from nbclient.client import timestamp
from tqdm import tqdm
from typing import Dict, List, Any, Union, TypedDict
from dataclasses import dataclass, field
import os
import pandas as pd
import tarfile

import matplotlib.pyplot as plt

import numpy as np
import networkx as nx

FEATURES_KEYS = ['trade_price', 'trade_volume', 'spread', 'quote_volume_imbalance']
<<<<<<< HEAD
DATE_FORMAT = "%Y/%m/%d"

=======
>>>>>>> 03ceab0d

@dataclass
class Tick:
    # Timestamp and stock symbol
    timestamp: int
    stock: str

    # Bid and ask prices and volumes
    bid_price: float
    bid_volume: float
    ask_price: float
    ask_volume: float

    # Trade price and volume
    trade_price: float
    trade_volume: float

    def __post_init__(self):
        if not (self.ask_price == None or self.bid_price == None):
            self.spread = self.ask_price - self.bid_price
            self.quote_volume_imbalance = (self.ask_volume - self.bid_volume) / (self.ask_volume + self.bid_volume)
        else:
            self.spread = None
            self.quote_volume_imbalance = None

    @classmethod
    def from_dict(cls, data: Dict[str, Any]) -> "Tick":
        return cls(
            timestamp=data["timestamp"],
            stock=data["stock"],
            bid_price=data["bid_price"],
            bid_volume=data["bid_volume"],
            ask_price=data["ask_price"],
            ask_volume=data["ask_volume"],
            trade_price=data["trade_price"],
            trade_volume=data["trade_volume"]
        )

    def to_dict(self) -> Dict[str, Any]:
        return {
            "timestamp": self.timestamp,
            "stock": self.stock,
            "bid_price": self.bid_price,
            "bid_volume": self.bid_volume,
            "ask_price": self.ask_price,
            "ask_volume": self.ask_volume,
            "trade_price": self.trade_price,
            "trade_volume": self.trade_volume,
            "spread": self.spread,
            "quote_volume_imbalance": self.quote_volume_imbalance
        }

    @property
    def features(self) -> List[float]:
        d = self.to_dict()
        return [d[k] for k in FEATURES_KEYS]
<<<<<<< HEAD


=======
    
>>>>>>> 03ceab0d
@dataclass
class Period:
    start: int
    end: int
    stocks: List[str]
    tick_data: List[Tick] = field(default_factory=list)

    @property
<<<<<<< HEAD
    def per_stock_ticks(self) -> Dict[str, List[Tick]]:
        per_stock = {stock: [] for stock in self.stocks}
        for tick in self.tick_data:
            per_stock[tick.stock].append(tick)
        return per_stock

    def get_stock_fv(self, stock: str) -> np.ndarray:
        ticks_per_stocks = self.per_stock_ticks
        stock_data = np.array([t.features for t in ticks_per_stocks[stock]])
        means = []

        for col in range(len(FEATURES_KEYS)):
            if stock_data.ndim == 1:
                print(stock_data)
            x = stock_data[:, col]

            x = x.astype(float)
            x = x[~np.isnan(x)]
            x = np.diff(x) / x[:-1]

            means.append(np.mean(x))

        return means

    def get_stock_fv_ip(self, stock: str) -> np.ndarray:
        ticks_per_stocks = self.per_stock_ticks
        stock_data = np.array([t.features for t in ticks_per_stocks[stock]])
        stock_data = np.where(stock_data == None, np.nan, stock_data).astype(float)
        mean_trade_price = np.nanmean(stock_data[:, 0])  # Mean of trade prices, ignoring NaNs
        sum_trade_volume = np.nansum(stock_data[:, 1])  # Sum of trade volume, ignoring NaNs
        mean_spread = np.nanmean(stock_data[:, 2])  # Mean of spread, ignoring NaNs
        mean_quote_volume_imbalance = np.nanmean(stock_data[:, 3])  # Mean of quote volume imbalance, ignoring NaNs

        # Combine into a new array
        fv_vals_stock = np.array([mean_trade_price, sum_trade_volume, mean_spread, mean_quote_volume_imbalance])

        return fv_vals_stock

    @property
    def fv(self):
        # Compute the stock feature values
        per_stock_fv = np.array([self.get_stock_fv(stock) for stock in self.stocks])

        # Example: Adding epsilon directly
        flattened_fv = np.concatenate(per_stock_fv)
        return flattened_fv

    @property
    def fv_inter(self):
        # Compute the stock feature values
        per_stock_fv = np.array([self.get_stock_fv_ip(stock) for stock in self.stocks])

        # Example: Adding epsilon directly
        flattened_fv = np.concatenate(per_stock_fv)
        return flattened_fv
=======
    def stocks(self):
        return set(t.stock for t in self.tick_data)
>>>>>>> 03ceab0d

    @property
    def per_stock_ticks(self) -> Dict[str, List[Tick]]:
        per_stock = {}
        for tick in self.tick_data:
            if tick.stock not in per_stock:
                per_stock[tick.stock] = []
            per_stock[tick.stock].append(tick)
        return per_stock
        
    def get_stock_fv(self, stock: str) -> np.ndarray:
        stock_data = np.array([t.features for t in self.per_stock_ticks.get(stock, [])])
        rel_changes = np.diff(stock_data, axis=0) / stock_data[:-1, :]
        return np.mean(rel_changes, axis=0)

    @property
    def fv(self):
        # Compute the stock feature values
        per_stock_fv = np.array([self.get_stock_fv(stock) for stock in self.stocks])
        return np.mean(per_stock_fv, axis=0)

    def plot_fv(self, ax):
        # Create a bar chart
<<<<<<< HEAD
        barlist = ax.bar(FEATURES_KEYS, self.ssv)
=======
        barlist = ax.bar(FEATURES_KEYS, self.fv)
>>>>>>> 03ceab0d

        # Set the color of the bars
        barlist[0].set_color('r')
        barlist[1].set_color('g')
        barlist[2].set_color('b')
        barlist[3].set_color('y')

        # Add a title and labels
        ax.set_title(f'Period {self.start}-{self.end}')
        ax.set_xticks(range(4))
        ax.set_xticklabels(['Trade Price', 'Trade Volume', 'Spread', 'Quote Volume Imbalance'])
        ax.set_ylabel('Value')
        #ax.set_ylim(-1, 1)

        ax.grid()


@dataclass
class Market:
    tick_data: List[Tick]
    start_date: int
    end_date: int

    @property
    def stocks(self):
        return list(set(tick.stock for tick in self.tick_data))

    @classmethod
    def loader(cls, start, end, year_path):
        error_tick = 0
        error_log = []
        tick_data = []
        start_date = datetime.strptime(start, DATE_FORMAT)
        end_date = datetime.strptime(end, DATE_FORMAT)
        for entry in tqdm(os.listdir(year_path)):
            with tarfile.open(f'{year_path}/{entry}', 'r') as tar:
                for member in (tar.getmembers()):
                    print(member)
                    day_data = (member.name)
                    stock = day_data.split('/')[7]
                    type = day_data.split('/')[6]

                    date = datetime.strptime('/'.join(day_data.split('/')[-1].split('-')[:3]), DATE_FORMAT)
                    if (day_data.split('.')[-1]) == 'parquet' and date > start_date and date < end_date:
                        df = pd.read_parquet(tar.extractfile(day_data))
                        tick_data.extend(Market.extend_from_pandas(df, stock, type))

        tick_data = [tick for tick in tick_data if tick.timestamp is not None]
        stocks = list(set(tick.stock for tick in tick_data))

        return cls(tick_data=tick_data, start_date=start_date.timestamp(), end_date=end_date.timestamp())

    def from_csv(cls, start_date, end_date, path: str) -> "Market":
        df = pd.read_csv(path)
        return cls.from_pandas(df, start_date=start_date, end_date=end_date)

    @classmethod
    def from_jsonl(cls, path: str, start_date: str, end_date: str):
        with open(path, 'r') as f:
            tick_data = [Tick.from_dict(json.loads(line)) for line in f]
        return cls(tick_data=tick_data, start_date=datetime.strptime(start_date, DATE_FORMAT).timestamp(),
                   end_date=datetime.strptime(end_date, DATE_FORMAT).timestamp())
        # df = pd.read_json(path, lines=True)
        # return cls.from_pandas(df)

    @classmethod
    def from_pandas(cls, df, start_date, end_date) -> "Market":
        tick_data = [Tick.from_dict(row.to_dict()) for _, row in df.iterrows()]
        return cls(tick_data=tick_data, start_date=datetime.strptime(start_date, DATE_FORMAT).timestamp(),
                   end_date=datetime.strptime(end_date, DATE_FORMAT).timestamp())

    @staticmethod
    def extend_from_pandas(df, stock, type):
        return [Tick.from_dict(Market.to_dict(row, stock, type)) for _, row in df.iterrows() if valid_row(row, type)]

    def get_periods(self, period_length: int) -> List[Period]:
        periods = []

        if not self.tick_data:
            return periods

        data = sorted(self.tick_data, key=lambda t: t.timestamp)
        start = self.start_date
        end = self.start_date + period_length

        current_period_data = []
        idx = 0

        while True:
            if idx >= len(data):
                break

            tick = data[idx]

            if tick.timestamp < end:
                current_period_data.append(tick)
                idx += 1
            elif tick.timestamp > start and tick.timestamp < self.end_date:
                if current_period_data:
                    periods.append(Period(start=start, end=end, tick_data=current_period_data, stocks=self.stocks))
                start = end
                end += period_length
                current_period_data = []

                if end >= self.end_date:
                    end = self.end_date
            elif tick.timestamp > self.end_date:
                if current_period_data:
                    periods.append(Period(start=start, end=end, tick_data=current_period_data, stocks=self.stocks))
                break

        return periods

    @staticmethod
    def to_dict(row, stock: str, type: str) -> Dict[str, Any]:
        error_log = []
        if type == 'bbo':
            try:
                ret = {
                    "timestamp": row['xltime'],
                    "stock": stock,
                    "bid_price": row['bid-price'],
                    "bid_volume": row['bid-volume'],
                    "ask_price": row['ask-price'],
                    "ask_volume": row['ask-volume'],
                    "trade_price": None,
                    "trade_volume": None

                }
                return ret
            except (ValueError, TypeError, ZeroDivisionError) as e:
                error_log.append([e, row])
                error_tick += 1
                ret = {
                    "timestamp": None,
                    "stock": None,
                    "bid_price": None,
                    "bid_volume": None,
                    "ask_price": None,
                    "ask_volume": None,
                    "trade_price": None,
                    "trade_volume": None

                }
                return ret
        else:
            try:
                return {
                    "timestamp": row['xltime'],
                    "stock": stock,
                    "bid_price": None,
                    "bid_volume": None,
                    "ask_price": None,
                    "ask_volume": None,
                    "trade_price": row['trade-price'],
                    "trade_volume": row['trade-volume']

                }
            except (ValueError, TypeError, ZeroDivisionError) as e:
                error_log.append([e, row])
                error_tick += 1
                return {
                    "timestamp": None,
                    "stock": None,
                    "bid_price": None,
                    "bid_volume": None,
                    "ask_price": None,
                    "ask_volume": None,
                    "trade_price": None,
                    "trade_volume": None,

                }

    def compute_correlation_matrix(self, period_length_seconds: int) -> np.ndarray:
        periods = self.get_periods(period_length_seconds)
        fvs = []
        for period in periods:
            array = period.fv
            array = np.array(array, dtype=np.float64)

            array[np.isinf(array)] = np.nan
            fvs.append(array)
        matrice_masque = np.ma.masked_invalid(fvs)

        # Calculer la matrice de corrélation
        corr_matrix = np.ma.corrcoef(matrice_masque)
        return corr_matrix.data

    def compute_correlation_matrix_inter(self, period_length_seconds: int) -> np.ndarray:
        fvs = self.get_fvs_inter(period_length_seconds)

        # Calculer la matrice de corrélation
        corr_matrix = np.ma.corrcoef(fvs)
        return corr_matrix.data

    def get_fvs(self, period_length: int):
        periods = self.get_periods(period_length)
        fvs = []
        for period in periods:
            array = period.fv

            array[np.isinf(array)] = np.nan
            fvs.append(array)
        return fvs

    def get_fvs_inter(self, period_length: int):
        periods = self.get_periods(period_length)
        fvs = []
        for i in range(len(periods[1:])):
            array = (periods[i].fv_inter - periods[i - 1].fv_inter) / periods[i - 1].fv_inter
            fvs.append(array)
        return fvs

    def build_graph(self, period_length_seconds: int, threshold=0.2, inter=False) -> nx.Graph:
        """
            This method builds a graph from the correlation matrix of the state vectors of the days.
            Each period is represented as a node in the graph and the edges are weighted by the correlation, with no edges
            when correlation is below the threshold.

            params:
                period_length: int - the length of the periods to consider.
                threshold: float - the minimum correlation value for an edge to be added to the graph
                inter: Boolean - if true use the inter correlation approximation
            return: nx.Graph - the graph representing the correlation between the periods.
        """
        if inter:
            corr_matrix = self.compute_correlation_matrix_inter(period_length_seconds)
        else:
            corr_matrix = self.compute_correlation_matrix(period_length_seconds)

        n = corr_matrix.shape[0]
        G = nx.Graph()
        for i in range(n):
            for j in range(i + 1, n):
                corr = corr_matrix[i, j]
                if abs(corr) > threshold:
                    G.add_edge(i, j, weight=corr)
        # Display Graph
        self.plot_graph(G)
        return G

    def plot_graph(self, G: nx.Graph):
        """
            This method plots the graph G.
            params:
                G: nx.Graph - the graph to plot
        """
        pos = nx.spring_layout(G)
        labels = nx.get_edge_attributes(G, 'weight')
        nx.draw(G, pos, with_labels=True)
        nx.draw_networkx_edge_labels(G, pos, edge_labels=labels)
        plt.show()

    def __getitem__(self, key):
        return self.tick_data[key]


def convert_xltime_to_date(xl_time):
    excel_start_date = datetime(1899, 12, 30)  # Excel incorrectly considers 1900 as a leap year
    return excel_start_date + timedelta(days=float(xl_time))


def forward_fill(array):
    """
    Remplit les valeurs None dans un tableau NumPy avec la dernière valeur valide trouvée dans les lignes précédentes.

    :param array: np.ndarray, tableau NumPy contenant des listes avec des valeurs potentiellement None.
    :return: np.ndarray, tableau avec les valeurs None remplacées.
    """
    if not isinstance(array, np.ndarray):
        raise ValueError("L'entrée doit être un tableau NumPy")

    # Copie pour éviter de modifier l'original
    filled_array = array.copy()

    # Parcourir chaque ligne
    for i in range(1, filled_array.shape[0]):
        for j in range(len(filled_array[i])):
            if filled_array[i][j] is None:
                # Chercher dans les lignes précédentes
                for k in range(i - 1, -1, -1):
                    if filled_array[k][j] is not None:
                        filled_array[i][j] = filled_array[k][j]
                        break
    return filled_array


def pct_change_ignore_nan(series):
    """
    Calcule le pourcentage de variation en utilisant la première valeur précédente valide.

    :param series: pd.Series - Série Pandas avec des NaN.
    :return: pd.Series - Série avec les pourcentages de variation.
    """
    result = pd.Series(index=series.index, dtype=float)
    last_valid = np.nan  # Stocke la dernière valeur valide

    for i in range(len(series)):
        current = series.iloc[i]
        if not pd.isna(current):
            if not pd.isna(last_valid):
                result.iloc[i] = (current - last_valid) / last_valid
            last_valid = current  # Mettre à jour avec la dernière valeur valide

    return result


def is_before_8h30(xl_time):
    """
    Vérifie si l'heure est avant 8h30.
    """
    date_time = convert_xltime_to_date(xl_time)
    return date_time.time() < datetime.strptime('08:00', '%H:%M').time()


def valid_row(row, type):
    if (type == 'trade'):
        if (row['trade-stringflag'] == 'theoricalprice' or row['trade-stringflag'] == 'late0day|offbook'):
            return False

    if is_before_8h30(row['xltime']):
        return False

    return True<|MERGE_RESOLUTION|>--- conflicted
+++ resolved
@@ -17,11 +17,8 @@
 import networkx as nx
 
 FEATURES_KEYS = ['trade_price', 'trade_volume', 'spread', 'quote_volume_imbalance']
-<<<<<<< HEAD
 DATE_FORMAT = "%Y/%m/%d"
 
-=======
->>>>>>> 03ceab0d
 
 @dataclass
 class Tick:
@@ -78,12 +75,7 @@
     def features(self) -> List[float]:
         d = self.to_dict()
         return [d[k] for k in FEATURES_KEYS]
-<<<<<<< HEAD
-
-
-=======
-    
->>>>>>> 03ceab0d
+
 @dataclass
 class Period:
     start: int
@@ -92,7 +84,7 @@
     tick_data: List[Tick] = field(default_factory=list)
 
     @property
-<<<<<<< HEAD
+
     def per_stock_ticks(self) -> Dict[str, List[Tick]]:
         per_stock = {stock: [] for stock in self.stocks}
         for tick in self.tick_data:
@@ -148,10 +140,9 @@
         # Example: Adding epsilon directly
         flattened_fv = np.concatenate(per_stock_fv)
         return flattened_fv
-=======
+      
     def stocks(self):
         return set(t.stock for t in self.tick_data)
->>>>>>> 03ceab0d
 
     @property
     def per_stock_ticks(self) -> Dict[str, List[Tick]]:
@@ -175,11 +166,8 @@
 
     def plot_fv(self, ax):
         # Create a bar chart
-<<<<<<< HEAD
-        barlist = ax.bar(FEATURES_KEYS, self.ssv)
-=======
         barlist = ax.bar(FEATURES_KEYS, self.fv)
->>>>>>> 03ceab0d
+
 
         # Set the color of the bars
         barlist[0].set_color('r')
